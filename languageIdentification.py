__author__ = 'Duc Bui'

from pathlib import Path
import sys
from typing import Dict, Tuple, List, Iterable, Any, Union, Optional
import numpy as np
import sklearn.utils
import sklearn.metrics
import pickle
from collections import Counter


class Vocab:
  def __init__(self):
    self._token_to_index: Dict[str, int] = {}
    self._index_to_token: Dict[int, str] = {}

  def tokens_to_indexes(self, tokens: List[str]) -> np.ndarray:
    return np.array([self._token_to_index[t] for t in tokens])

  def _to_one_hot_encoding(self, token: Union[str, List[str]]) -> np.ndarray:
    token_indexes = np.array([self._token_to_index[c] for c in token])
    encoding = np.zeros((len(token), len(self._token_to_index)))
    encoding[np.arange(len(token)), token_indexes] = 1
    encoding = encoding.flatten()
    assert len(encoding) == len(self._token_to_index) * len(token)
    return encoding

  def to_one_hot_encoding(self, token: str) -> np.ndarray:
    raise NotImplementedError

  def to_one_hot_encodings(self, tokens: str) -> np.ndarray:
    return np.array([self.to_one_hot_encoding(t) for t in tokens])

  @property
  def vocab_size(self):
    return len(self._token_to_index)

  def decode_label(self, label_idx: int) -> str:
    return self._index_to_token[label_idx]

  def fit(self, train_path: Path, dev_path: Path, test_path: Optional[Path] = None):
    self._fit(train_path, dev_path, test_path)
    self._index_to_token = {v: k for k, v in self._token_to_index.items()}

  def _fit(self, train_path: Path, dev_path: Path, test_path: Optional[Path] = None):
    raise NotImplementedError


class CharVocab(Vocab):
  """a token is a char"""

  def _fit(self, train_path: Path, dev_path: Path, test_path: Optional[Path] = None):
    for path in (train_path, dev_path):
      for _, text in TrainDevDatasetReader(path).iter():
        for c in text:
          if c not in self._token_to_index:
            self._token_to_index[c] = len(self._token_to_index)
    for text in TestDatasetReader(test_path).iter():
      for c in text:
        if c not in self._token_to_index:
          self._token_to_index[c] = len(self._token_to_index)
    # print(self._token_to_index)

  def to_one_hot_encoding(self, token: str) -> np.ndarray:
    return super()._to_one_hot_encoding(token)


class LabelVocab(Vocab):
  """A token is a label"""

  def _fit(self, train_path: Path, dev_path: Path, test_path: Optional[Path] = None):
    for path in (train_path, dev_path):
      for label, _ in TrainDevDatasetReader(path).iter():
        if label not in self._token_to_index:
          self._token_to_index[label] = len(self._token_to_index)
    # print(self._token_to_index)

  def to_one_hot_encoding(self, token: str) -> np.ndarray:
    return super()._to_one_hot_encoding([token])


class DatasetReader:
  def __init__(self, path: Path, encoding='ISO-8859-1'):
    self._path = path
    self._encoding = encoding

  @staticmethod
  def get_char_sequences(text: str, char_seq_len: int = 5):
    for i in range(len(text) - char_seq_len):
      yield text[i:i + char_seq_len]


class TrainDevDatasetReader(DatasetReader):
  def iter(self) -> Tuple[str, str]:
    with self._path.open(encoding=self._encoding) as f:
      for line in f:
        parts = line.split(maxsplit=1)
        if len(parts) == 2:
          label, text = parts
          yield label, text

  @staticmethod
  def read_data(file_path: Path, label_vocab: LabelVocab, char_vocab: CharVocab,
                char_seq_len: int) -> Tuple[np.ndarray, np.ndarray]:
    dataset_reader = TrainDevDatasetReader(file_path)
    charseq_label_pairs: List[Tuple[str, str]] = []
    for label, text in dataset_reader.iter():
      for char_seq in DatasetReader.get_char_sequences(text, char_seq_len=char_seq_len):
        charseq_label_pairs.append((char_seq, label))
    char_seq_array = [char_seq for char_seq, _ in charseq_label_pairs]
    label_array = [label for _, label in charseq_label_pairs]
    return char_seq_array, label_array


class TestDatasetReader(DatasetReader):
  def iter(self) -> str:
    with self._path.open(encoding=self._encoding) as f:
      for line in f:
        yield line

  @staticmethod
  def read_line(file_path: Path, char_vocab: CharVocab,
                char_seq_len: int = 5) -> np.ndarray:
    """Return ndarray of char sequences of each line."""
    dataset_reader = TestDatasetReader(file_path)
    for text in dataset_reader.iter():
      char_sequence_array = np.array([char_vocab.to_one_hot_encoding(char_seq)
                                      for char_seq in
                                      DatasetReader.get_char_sequences(text, char_seq_len=char_seq_len)])
      yield char_sequence_array


def sigmoid(x, derivative=False):
  return x * (1 - x) if derivative else 1 / (1 + np.exp(-x))


def row_softmax(x):
  """Column-wise softmax."""
  exp = np.exp(x - np.max(x, axis=1)[:, np.newaxis])  # for stability, reduce by max
  return exp / exp.sum(axis=1)[:, np.newaxis]  # sum axis = 1 argument sums over axis representing columns


def softmax_grad(s):
  return np.diagflat(s) - np.outer(s, s)


class DataHelper:
  @staticmethod
  def batch_iter(data: Union[np.ndarray, List[Any]], labels: Union[np.ndarray, List[Any]],
                 batch_size: int, num_epochs: int) -> Tuple[Iterable[Any], Iterable[Any]]:
    """
    A mini-batch iterator to generate mini-batches for training neural network
    :param data: a list of sentences. each sentence is a vector of integers
    :param labels: a list of labels
    :param batch_size: the size of mini-batch
    :param num_epochs: number of epochs
    :return: a mini-batch iterator
    """
    assert len(data) == len(labels)

    for _ in range(num_epochs):
      start_index = 0
      while start_index < len(data) - 1:
        end_index = min(len(data) - 1, start_index + batch_size)

        xdata = data[start_index: end_index]
        ydata = labels[start_index: end_index]

        yield xdata, ydata

        start_index += batch_size


class Model:
  def __init__(self, input_size: int, hidden_size: int, num_classes: int, learning_rate: float = 0.1):
    # Weights
    np.random.seed(1024)
    self._W1: np.ndarray = np.random.random((input_size, hidden_size))  # each weight for 1 input = 1 column
    self._W2: np.ndarray = np.random.random((hidden_size, num_classes))
    self._b1: np.ndarray = np.random.random(hidden_size)
    self._b2: np.ndarray = np.random.random(num_classes)
    self._h: np.ndarray = None  # intermediate reults
    self._input_size = input_size
    self._hidden_size = hidden_size
    self._num_classes: int = num_classes
    self._lr: float = learning_rate

    # Gradients.
    self._delta_W1_L: np.ndarray = None
    self._delta_b1_L: np.ndarray = None
    self._delta_W2_L: np.ndarray = None
    self._delta_b2_L: np.ndarray = None

  def loss(self, y, y_pred):
    output = np.zeros((y.shape[0]))
    diff = y - y_pred
    for i in range(y.shape[0]):
      output[i] = np.inner(diff[i], diff[i]) / 2
    return np.average(output)

  def forward(self, inputs: np.ndarray) -> np.ndarray:
    batch_size = inputs.shape[0]
    b1_batch = np.repeat(self._b1[np.newaxis, :], batch_size, axis=0)
    assert b1_batch.shape == (batch_size, self._hidden_size)

    hp = inputs.dot(self._W1) + b1_batch
    assert hp.shape == (batch_size, self._hidden_size)

    self._h = sigmoid(hp)
    assert self._h.shape == (batch_size, self._hidden_size)

    b2_batch = np.repeat(self._b2[np.newaxis, :], batch_size, axis=0)
    assert b2_batch.shape == (batch_size, self._num_classes)

    yp = self._h.dot(self._W2) + b2_batch
    assert yp.shape == (batch_size, self._num_classes)

    y_prob = row_softmax(yp)
    assert y_prob.shape == (batch_size, self._num_classes)
    assert np.allclose(np.sum(y_prob, axis=1), 1.0)

    return y_prob

  def backward(self, inputs: np.ndarray, y: np.ndarray, y_prob: np.ndarray):
    batch_size = inputs.shape[0]

    delta_yprob_L = y_prob - y  # \delta_y L
    assert delta_yprob_L.shape == (batch_size, self._num_classes)

    delta_yp_y: np.ndarray = np.zeros((batch_size, self._num_classes, self._num_classes))
    for i in range(y_prob.shape[0]):
      delta_yp_y[i] = softmax_grad(y_prob[i])

    delta_yp_L = np.matmul(delta_yprob_L.reshape((batch_size, 1, self._num_classes)), delta_yp_y)
    assert delta_yp_L.shape == (batch_size, 1, self._num_classes)
    delta_yp_L = delta_yp_L.reshape(batch_size, self._num_classes)
    assert delta_yp_L.shape == (batch_size, self._num_classes)

    self._delta_W2_L = self._h.transpose().dot(delta_yp_L) / batch_size
    assert self._delta_W2_L.shape == (self._hidden_size, self._num_classes)

    self._delta_b2_L = np.average(delta_yp_L, axis=0)
    assert self._delta_b2_L.shape == (self._num_classes,)

    delta_h_L = delta_yp_L.dot(self._W2.transpose())
    assert delta_h_L.shape == (batch_size, self._hidden_size)

    delta_hp_L = np.multiply(delta_h_L, np.multiply(self._h, 1 - self._h))
    assert delta_hp_L.shape == (batch_size, self._hidden_size)

    self._delta_W1_L = inputs.transpose().dot(delta_hp_L) / batch_size
    assert self._delta_W1_L.shape == (self._input_size, self._hidden_size)

    self._delta_b1_L = np.average(delta_hp_L, axis=0)
    assert self._delta_b1_L.shape == (self._hidden_size,)

  def step(self):
    # Descent following the gradients.
    self._W1 -= self._lr * self._delta_W1_L
    self._b1 -= self._lr * self._delta_b1_L
    self._W2 -= self._lr * self._delta_W2_L
    self._b2 -= self._lr * self._delta_b2_L

  def decode(self, probs: np.ndarray) -> np.ndarray:
    """From probabilities like [0.9, 0.1, 0] to predictions (0, 1, 2)"""
    return np.argmax(probs, axis=1)

  def evaluate(self, x: np.ndarray, y_true: np.ndarray) -> float:
    """Return accuracy."""
    y_prob = self.forward(x)
    y_pred = self.decode(y_prob)
    return sklearn.metrics.accuracy_score(y_true, y_pred)


class Trainer:
  def __init__(self, label_vocab: LabelVocab, char_vocab: CharVocab,
               hidden_size: int = 100, learning_rate: float = 0.1, batch_size: int = 1, char_seq_len: int = 5):
    self._label_vocab = label_vocab
    self._char_vocab = char_vocab

    input_size = self._char_vocab.vocab_size * char_seq_len
    num_classes = self._label_vocab.vocab_size

    self._x_train, self._y_train, self._x_dev, self._y_dev = \
      self.load_data_maybe_from_disk(label_vocab, char_vocab, char_seq_len)
    pass
    assert self._char_vocab.to_one_hot_encoding(self._x_train[0]).shape[0] == input_size \
           and self._label_vocab.to_one_hot_encoding(self._y_train[0]).shape[0] == num_classes
    assert self._char_vocab.to_one_hot_encoding(self._x_dev[0]).shape[0] == input_size \
           and self._label_vocab.to_one_hot_encoding(self._y_dev[0]).shape[0] == num_classes
    # shuffle the data
    self._x_train, self._y_train = sklearn.utils.shuffle(self._x_train, self._y_train)

    self._model = Model(input_size, hidden_size, num_classes, learning_rate)
    self._batch_size = batch_size

  def dump(self, data, data_archive_file: Path):
    with data_archive_file.open('wb') as f:
      pickle.dump(data, f, protocol=4)

  def load_data_maybe_from_disk(self, label_vocab: LabelVocab, char_vocab: CharVocab, char_seq_len: int):
    # read data into byte
    data_archive_file = Path.home() / 'tmp' / Path('data.pkl')
    if data_archive_file.exists():
      print('Read data from data archive...')
      with data_archive_file.open('rb') as f:
        x_train, y_train, x_dev, y_dev = pickle.load(f)
      print('Done reading data from data archive')
    else:
      print('Read data from original data files...')
      x_train, y_train = TrainDevDatasetReader.read_data(train_path, label_vocab, char_vocab, char_seq_len)
      x_dev, y_dev = TrainDevDatasetReader.read_data(dev_path, label_vocab, char_vocab, char_seq_len)
      self.dump((x_train, y_train, x_dev, y_dev), data_archive_file)
      print('Done reading data from original data files')
    return x_train, y_train, x_dev, y_dev

  def fit(self, num_epochs: int = 3):
    for epoch in range(num_epochs):
      for i, (x_batch, y_batch) in enumerate(DataHelper.batch_iter(self._x_train, self._y_train, self._batch_size, 1)):
        # Encoding here to save the memory.
        x_batch = self._char_vocab.to_one_hot_encodings(x_batch)
        y_batch = self._label_vocab.to_one_hot_encodings(y_batch)

        # Forward.
        y_pred = self._model.forward(x_batch)

        # Compute the loss.
        loss = self._model.loss(y_batch, y_pred)
        # print('Epoch: {}, step {}, loss: {}'.format(epoch, i, loss))

        # Find gradients/losses for each layer.
        self._model.backward(x_batch, y_batch, y_pred)

        # Descent.
        self._model.step()

      # Evaluate on dev set.
      train_accuracy = self._model.evaluate(self._char_vocab.to_one_hot_encodings(self._x_train),
                                            self._label_vocab.tokens_to_indexes(self._y_train))
      validate_accuracy = self._model.evaluate(self._char_vocab.to_one_hot_encodings(self._x_dev),
                                               self._label_vocab.tokens_to_indexes(self._y_dev))
      print('Epoch: {}, train_accuracy: {}, validate_accuracy: {}'.format(epoch, train_accuracy, validate_accuracy))

  def save_model(self, model_path: str):
    with open(model_path, 'wb') as f:
      pickle.dump(self._model, f)


class Predictor:
  def __init__(self, label_vocab: LabelVocab, char_vocab: CharVocab):
    self._model: Model = None
    self._label_vocab: LabelVocab = label_vocab
    self._char_vocab: CharVocab = char_vocab

  def from_archive(self, model_path: str):
    with open(model_path, 'rb') as f:
      self._model = pickle.load(f)

  def predict(self, test_file_path) -> List[str]:
    line_predictions = []
    for line_batch in TestDatasetReader.read_line(test_file_path, char_vocab=self._char_vocab):
      # line_batch contains an array of
      probs = self._model.forward(line_batch)
      assert probs.shape == (self._label_vocab.vocab_size, len(line_batch))
      preds = self._decode(self._model.decode(probs))
      # preds: should be ['ENGLISH', 'ENGLISH', 'FRENCH']
      pred = Counter(preds).most_common()
      line_predictions.append(pred)
    return line_predictions

  def _decode(self, y_pred: np.ndarray) -> List[str]:
    """y_pred: array of indexes in labels."""
    return [self._label_vocab.decode_label(pred) for pred in y_pred]


class TrainPredictManager:
  MODEL_PATH = 'model.pkl'
  OUTPUT_PATH = 'languageIdentificationPart1.output'

  def maybe_load_from_files(self, train_path: Path, dev_path: Path, test_path: Path,
                            label_vocab_path: Path, char_vocab_path: Path) -> Tuple[LabelVocab, CharVocab]:
    label_vocab: LabelVocab = LabelVocab()
    label_vocab.fit(train_path, dev_path)
    char_vocab: CharVocab = CharVocab()
    char_vocab.fit(train_path, dev_path, test_path)
    return label_vocab, char_vocab

  def write_to_file(self, label_pred: List[str]) -> None:
    with open(self.OUTPUT_PATH, 'w') as f:
      f.writelines('{} {}'.format(i, label) for i, label in enumerate(label_pred))

  def run(self, train_path, dev_path, test_path, test_only=False):
    label_vocab, char_vocab = self.maybe_load_from_files(train_path, dev_path, test_path,
                                                         Path('label_vocab.pkl'), Path('char_vocab.pkl'))

    if not test_only:
<<<<<<< HEAD
      trainer = Trainer(train_path, dev_path, label_vocab, char_vocab, hidden_size=100, learning_rate=0.01,
                        batch_size=32)
      trainer.fit(num_epochs=100)
=======
      trainer = Trainer(label_vocab, char_vocab, hidden_size=100, learning_rate=0.01, batch_size=1)
      trainer.fit(num_epochs=30)
>>>>>>> 5e1970b0
      trainer.save_model(self.MODEL_PATH)

    return
    predictor = Predictor(label_vocab, char_vocab)
    predictor.from_archive(self.MODEL_PATH)
    label_pred = predictor.predict(test_path)
    self.write_to_file(label_pred)

  def run_with_torch(self, train_path, dev_path, test_path):
    label_vocab, char_vocab = self.maybe_load_from_files(train_path, dev_path, test_path,
                                                         Path('label_vocab.pkl'), Path('char_vocab.pkl'))
    from pytorch_model import Model
    x_train, y_train = TrainDevDatasetReader.read_data(train_path, label_vocab, char_vocab, char_seq_len=5)
    x_dev, y_dev = TrainDevDatasetReader.read_data(dev_path, label_vocab, char_vocab, char_seq_len=5)
    x_train, y_train = sklearn.utils.shuffle(x_train, y_train)
    model = Model(input_size=x_train.shape[1], hidden_size=50, num_classes=y_train.shape[1])
    model.fit(x_train, y_train, x_dev, y_dev, num_epoch=500)


if __name__ == '__main__':
  if len(sys.argv) < 4:
    print('Usage: {} <train_path> <dev_path> <test_path> [only_test]'.format(sys.argv[0]))
    sys.exit(-1)
  train_path = Path(sys.argv[1])
  dev_path = Path(sys.argv[2])
  test_path = Path(sys.argv[3])
  test_only = False if len(sys.argv) < 5 else True
  train_predict_manager = TrainPredictManager()
  train_predict_manager.run(train_path, dev_path, test_path, test_only=test_only)
  # train_predict_manager.run_with_torch(train_path, dev_path, test_path)<|MERGE_RESOLUTION|>--- conflicted
+++ resolved
@@ -395,14 +395,8 @@
                                                          Path('label_vocab.pkl'), Path('char_vocab.pkl'))
 
     if not test_only:
-<<<<<<< HEAD
-      trainer = Trainer(train_path, dev_path, label_vocab, char_vocab, hidden_size=100, learning_rate=0.01,
-                        batch_size=32)
+      trainer = Trainer(label_vocab, char_vocab, hidden_size=100, learning_rate=0.01, batch_size=1024)
       trainer.fit(num_epochs=100)
-=======
-      trainer = Trainer(label_vocab, char_vocab, hidden_size=100, learning_rate=0.01, batch_size=1)
-      trainer.fit(num_epochs=30)
->>>>>>> 5e1970b0
       trainer.save_model(self.MODEL_PATH)
 
     return
